--- conflicted
+++ resolved
@@ -3,418 +3,7 @@
 
 <!-- END MUNGE: UNVERSIONED_WARNING -->
 
-<<<<<<< HEAD
-# Kubernetes User Guide: Managing Applications: Connecting applications
-
-**Table of Contents**
-<!-- BEGIN MUNGE: GENERATED_TOC -->
-
-- [Kubernetes User Guide: Managing Applications: Connecting applications](#kubernetes-user-guide-managing-applications-connecting-applications)
-- [The Kubernetes model for connecting containers](#the-kubernetes-model-for-connecting-containers)
-  - [Exposing pods to the cluster](#exposing-pods-to-the-cluster)
-  - [Creating a Service](#creating-a-service)
-  - [Accessing the Service](#accessing-the-service)
-    - [Environment Variables](#environment-variables)
-    - [DNS](#dns)
-  - [Securing the Service](#securing-the-service)
-  - [Exposing the Service](#exposing-the-service)
-  - [What's next?](#whats-next)
-
-<!-- END MUNGE: GENERATED_TOC -->
-
-# The Kubernetes model for connecting containers
-
-Now that you have a continuously running, replicated application you can expose it on a network. Before discussing the Kubernetes approach to networking, it is worthwhile to contrast it with the "normal" way networking works with Docker.
-
-By default, Docker uses host-private networking, so containers can talk to other containers only if they are on the same machine. In order for Docker containers to communicate across nodes, they must be allocated ports on the machine's own IP address, which are then forwarded or proxied to the containers. This obviously means that containers must either coordinate which ports they use very carefully or else be allocated ports dynamically.
-
-Coordinating ports across multiple developers is very difficult to do at scale and exposes users to cluster-level issues outside of their control. Kubernetes assumes that pods can communicate with other pods, regardless of which host they land on. We give every pod its own cluster-private-IP address so you do not need to explicitly create links between pods or mapping container ports to host ports. This means that containers within a Pod can all reach each other’s ports on localhost, and all pods in a cluster can see each other without NAT. The rest of this document will elaborate on how you can run reliable services on such a networking model.
-
-This guide uses a simple nginx server to demonstrate proof of concept. The same principles are embodied in a more complete [Jenkins CI application](http://blog.kubernetes.io/2015/07/strong-simple-ssl-for-kubernetes.html).
-
-## Exposing pods to the cluster
-
-We did this in a previous example, but lets do it once again and focus on the networking perspective. Create an nginx pod, and note that it has a container port specification:
-
-```yaml
-$ cat nginxrc.yaml
-apiVersion: v1
-kind: ReplicationController
-metadata:
-  name: my-nginx
-spec:
-  replicas: 2
-  template:
-    metadata:
-      labels:
-        app: nginx
-    spec:
-      containers:
-      - name: nginx
-        image: nginx
-        ports:
-        - containerPort: 80
-```
-
-This makes it accessible from any node in your cluster. Check the nodes the pod is running on:
-
-```console
-$ kubectl create -f ./nginxrc.yaml
-$ kubectl get pods -l app=nginx -o wide
-my-nginx-6isf4   1/1       Running   0          2h        e2e-test-beeps-node-93ly
-my-nginx-t26zt   1/1       Running   0          2h        e2e-test-beeps-node-93ly
-```
-
-Check your pods' IPs:
-
-```console
-$ kubectl get pods -l app=nginx -o json | grep podIP
-                "podIP": "10.245.0.15",
-                "podIP": "10.245.0.14",
-```
-
-You should be able to ssh into any node in your cluster and curl both IPs. Note that the containers are *not* using port 80 on the node, nor are there any special NAT rules to route traffic to the pod. This means you can run multiple nginx pods on the same node all using the same containerPort and access them from any other pod or node in your cluster using IP. Like Docker, ports can still be published to the host node's interface(s), but the need for this is radically diminished because of the networking model.
-
-You can read more about [how we achieve this](../admin/networking.md#how-to-achieve-this) if you’re curious.
-
-## Creating a Service
-
-So we have pods running nginx in a flat, cluster wide, address space. In theory, you could talk to these pods directly, but what happens when a node dies? The pods die with it, and the replication controller will create new ones, with different IPs. This is the problem a Service solves.
-
-A Kubernetes Service is an abstraction which defines a logical set of Pods running somewhere in your cluster, that all provide the same functionality. When created, each Service is assigned a unique IP address (also called clusterIP). This address is tied to the lifespan of the Service, and will not change while the Service is alive. Pods can be configured to talk to the Service, and know that communication to the Service will be automatically load-balanced out to some pod that is a member of the Service.
-
-You can create a Service for your 2 nginx replicas with the following yaml:
-
-```yaml
-$ cat nginxsvc.yaml
-apiVersion: v1
-kind: Service
-metadata:
-  name: nginxsvc
-  labels:
-    app: nginx
-spec:
-  ports:
-  - port: 80
-    protocol: TCP
-  selector:
-    app: nginx
-```
-
-This specification will create a Service which targets TCP port 80 on any Pod with the `app=nginx` label, and expose it on an abstracted Service port (`targetPort`: is the port the container accepts traffic on, `port`: is the abstracted Service port, which can be any port other pods use to access the Service). View [service API object](https://htmlpreview.github.io/?https://github.com/kubernetes/kubernetes/blob/release-1.2/docs/api-reference/v1/definitions.html#_v1_service) to see the list of supported fields in service definition.
-Check your Service:
-
-```console
-$ kubectl get svc
-NAME         CLUSTER_IP       EXTERNAL_IP       PORT(S)                SELECTOR     AGE
-kubernetes   10.179.240.1     <none>            443/TCP                <none>       8d
-nginxsvc     10.179.252.126   122.222.183.144   80/TCP,81/TCP,82/TCP   run=nginx2   11m
-```
-
-As mentioned previously, a Service is backed by a group of pods. These pods are exposed through `endpoints`. The Service's selector will be evaluated continuously and the results will be POSTed to an Endpoints object also named `nginxsvc`. When a pod dies, it is automatically removed from the endpoints, and new pods matching the Service’s selector will automatically get added to the endpoints. Check the endpoints, and note that the IPs are the same as the pods created in the first step:
-
-```console
-$ kubectl describe svc nginxsvc
-Name:			nginxsvc
-Namespace:		default
-Labels:			app=nginx
-Selector:		app=nginx
-Type:			ClusterIP
-IP:			10.0.116.146
-Port:			<unnamed>	80/TCP
-Endpoints:		10.245.0.14:80,10.245.0.15:80
-Session Affinity:	None
-No events.
-
-$ kubectl get ep
-NAME         ENDPOINTS
-nginxsvc     10.245.0.14:80,10.245.0.15:80
-```
-
-You should now be able to curl the nginx Service on `10.0.116.146:80` from any node in your cluster. Note that the Service IP is completely virtual, it never hits the wire, if you’re curious about how this works you can read more about the [service proxy](services.md#virtual-ips-and-service-proxies).
-
-## Accessing the Service
-
-Kubernetes supports 2 primary modes of finding a Service - environment variables and DNS. The former works out of the box while the latter requires the [kube-dns cluster addon](http://releases.k8s.io/release-1.2/cluster/addons/dns/README.md).
-
-### Environment Variables
-
-When a Pod is run on a Node, the kubelet adds a set of environment variables for each active Service. This introduces an ordering problem. To see why, inspect the environment of your running nginx pods:
-
-```console
-$ kubectl exec my-nginx-6isf4 -- printenv | grep SERVICE
-KUBERNETES_SERVICE_HOST=10.0.0.1
-KUBERNETES_SERVICE_PORT=443
-```
-
-Note there’s no mention of your Service. This is because you created the replicas before the Service. Another disadvantage of doing this is that the scheduler might put both pods on the same machine, which will take your entire Service down if it dies. We can do this the right way by killing the 2 pods and waiting for the replication controller to recreate them. This time around the Service exists *before* the replicas. This will give you scheduler level Service spreading of your pods (provided all your nodes have equal capacity), as well as the right environment variables:
-
-```console
-$ kubectl scale rc my-nginx --replicas=0; kubectl scale rc my-nginx --replicas=2;
-$ kubectl get pods -l app=nginx -o wide
-NAME             READY   STATUS     RESTARTS   AGE   NODE
-my-nginx-5j8ok   1/1     Running   	0         2m    node1
-my-nginx-90vaf   1/1     Running   0          2m    node2
-
-$ kubectl exec my-nginx-5j8ok -- printenv | grep SERVICE
-KUBERNETES_SERVICE_PORT=443
-NGINXSVC_SERVICE_HOST=10.0.116.146
-KUBERNETES_SERVICE_HOST=10.0.0.1
-NGINXSVC_SERVICE_PORT=80
-```
-
-### DNS
-
-Kubernetes offers a DNS cluster addon Service that uses skydns to automatically assign dns names to other Services. You can check if it’s running on your cluster:
-
-```console
-$ kubectl get services kube-dns --namespace=kube-system
-NAME       CLUSTER_IP      EXTERNAL_IP   PORT(S)         SELECTOR           AGE
-kube-dns   10.179.240.10   <none>        53/UDP,53/TCP   k8s-app=kube-dns   8d
-```
-
-If it isn’t running, you can [enable it](http://releases.k8s.io/release-1.2/cluster/addons/dns/README.md#how-do-i-configure-it). The rest of this section will assume you have a Service with a long lived IP (nginxsvc), and a dns server that has assigned a name to that IP (the kube-dns cluster addon), so you can talk to the Service from any pod in your cluster using standard methods (e.g. gethostbyname). Let’s create another pod to test this:
-
-```yaml
-$ cat curlpod.yaml
-apiVersion: v1
-kind: Pod
-metadata:
-  name: curlpod
-spec:
-  containers:
-  - image: radial/busyboxplus:curl
-    command:
-      - sleep
-      - "3600"
-    imagePullPolicy: IfNotPresent
-    name: curlcontainer
-  restartPolicy: Always
-```
-
-And perform a lookup of the nginx Service
-
-```console
-$ kubectl create -f ./curlpod.yaml
-default/curlpod
-$ kubectl get pods curlpod
-NAME      READY     STATUS    RESTARTS   AGE
-curlpod   1/1       Running   0          18s
-
-$ kubectl exec curlpod -- nslookup nginxsvc
-Server:    10.0.0.10
-Address 1: 10.0.0.10
-Name:      nginxsvc
-Address 1: 10.0.116.146
-```
-
-## Securing the Service
-
-Till now we have only accessed the nginx server from within the cluster. Before exposing the Service to the internet, you want to make sure the communication channel is secure. For this, you will need:
-* Self signed certificates for https (unless you already have an identity certificate)
-* An nginx server configured to use the certificates
-* A [secret](secrets.md) that makes the certificates accessible to pods
-
-You can acquire all these from the [nginx https example](../../examples/https-nginx/README.md), in short:
-
-```console
-$ make keys secret KEY=/tmp/nginx.key CERT=/tmp/nginx.crt SECRET=/tmp/secret.json
-$ kubectl create -f /tmp/secret.json
-secrets/nginxsecret
-$ kubectl get secrets
-NAME                  TYPE                                  DATA
-default-token-il9rc   kubernetes.io/service-account-token   1
-nginxsecret           Opaque                                2
-```
-
-Now modify your nginx replicas to start a https server using the certificate in the secret, and the Service, to expose both ports (80 and 443):
-
-```yaml
-$ cat nginx-app.yaml
-apiVersion: v1
-kind: Service
-metadata:
-  name: nginxsvc
-  labels:
-    app: nginx
-spec:
-  type: NodePort
-  ports:
-  - port: 8080
-    targetPort: 80
-    protocol: TCP
-    name: http
-  - port: 443
-    protocol: TCP
-    name: https
-  selector:
-    app: nginx
----
-apiVersion: v1
-kind: ReplicationController
-metadata:
-  name: my-nginx
-spec:
-  replicas: 1
-  template:
-    metadata:
-      labels:
-        app: nginx
-    spec:
-      volumes:
-      - name: secret-volume
-        secret:
-          secretName: nginxsecret
-      containers:
-      - name: nginxhttps
-        image: bprashanth/nginxhttps:1.0
-        ports:
-        - containerPort: 443
-        - containerPort: 80
-        volumeMounts:
-        - mountPath: /etc/nginx/ssl
-          name: secret-volume
-```
-
-Noteworthy points about the nginx-app manifest:
-- It contains both rc and service specification in the same file
-- The [nginx server](../../examples/https-nginx/default.conf) serves http traffic on port 80 and https traffic on 443, and nginx Service exposes both ports.
-- Each container has access to the keys through a volume mounted at /etc/nginx/ssl. This is setup *before* the nginx server is started.
-
-```console
-$ kubectl delete rc,svc -l app=nginx; kubectl create -f ./nginx-app.yaml
-replicationcontrollers/my-nginx
-services/nginxsvc
-services/nginxsvc
-replicationcontrollers/my-nginx
-```
-
-At this point you can reach the nginx server from any node.
-
-```console
-$ kubectl get pods -o json | grep -i podip
-    "podIP": "10.1.0.80",
-node $ curl -k https://10.1.0.80
-...
-<h1>Welcome to nginx!</h1>
-```
-
-Note how we supplied the `-k` parameter to curl in the last step, this is because we don't know anything about the pods running nginx at certificate generation time,
-so we have to tell curl to ignore the CName mismatch. By creating a Service we linked the CName used in the certificate with the actual DNS name used by pods during Service lookup.
-Lets test this from a pod (the same secret is being reused for simplicity, the pod only needs nginx.crt to access the Service):
-
-```console
-$ cat curlpod.yaml
-apiVersion: v1
-kind: ReplicationController
-metadata:
-  name: curlrc
-spec:
-  replicas: 1
-  template:
-    metadata:
-      labels:
-        app: curlpod
-    spec:
-      volumes:
-      - name: secret-volume
-        secret:
-          secretName: nginxsecret
-      containers:
-      - name: curlpod
-        command:
-        - sh
-        - -c
-        - while true; do sleep 1; done
-        image: radial/busyboxplus:curl
-        volumeMounts:
-        - mountPath: /etc/nginx/ssl
-          name: secret-volume
-
-$ kubectl create -f ./curlpod.yaml
-$ kubectl get pods
-NAME             READY     STATUS    RESTARTS   AGE
-curlpod          1/1       Running   0          2m
-my-nginx-7006w   1/1       Running   0          24m
-
-$ kubectl exec curlpod -- curl https://nginxsvc --cacert /etc/nginx/ssl/nginx.crt
-...
-<title>Welcome to nginx!</title>
-...
-```
-
-## Exposing the Service
-
-For some parts of your applications you may want to expose a Service onto an external IP address. Kubernetes supports two ways of doing this: NodePorts and LoadBalancers. The Service created in the last section already used `NodePort`, so your nginx https replica is ready to serve traffic on the internet if your node has a public IP.
-
-```console
-$ kubectl get svc nginxsvc -o json | grep -i nodeport -C 5
-            {
-                "name": "http",
-                "protocol": "TCP",
-                "port": 80,
-                "targetPort": 80,
-                "nodePort": 32188
-            },
-            {
-                "name": "https",
-                "protocol": "TCP",
-                "port": 443,
-                "targetPort": 443,
-                "nodePort": 30645
-            }
-
-$ kubectl get nodes -o json | grep ExternalIP -C 2
-                    {
-                        "type": "ExternalIP",
-                        "address": "104.197.63.17"
-                    }
---
-                    },
-                    {
-                        "type": "ExternalIP",
-                        "address": "104.154.89.170"
-                    }
-$ curl https://104.197.63.17:30645 -k
-...
-<h1>Welcome to nginx!</h1>
-```
-
-Lets now recreate the Service to use a cloud load balancer, just change the `Type` of Service in the nginx-app.yaml from `NodePort` to `LoadBalancer`:
-
-```console
-$ kubectl delete rc,svc -l app=nginx
-$ kubectl create -f ./nginx-app.yaml
-$ kubectl get svc nginxsvc
-NAME      CLUSTER_IP       EXTERNAL_IP       PORT(S)                SELECTOR     AGE
-nginxsvc  10.179.252.126   162.222.184.144   80/TCP,81/TCP,82/TCP   run=nginx2   13m
-
-$ curl https://162.22.184.144 -k
-...
-<title>Welcome to nginx!</title>
-```
-
-The IP address in the `EXTERNAL_IP` column is the one that is available on the public internet.  The `CLUSTER_IP` is only available inside your
-cluster/private cloud network.
-
-Note that on AWS, type `LoadBalancer` creates an ELB, which uses a (long)
-hostname, not an IP.  It's too long to fit in the standard `kubectl get svc`
-output, in fact, so you'll need to do `kubectl describe service nginxsvc` to
-see it.  You'll see something like this:
-
-```
-> kubectl describe service nginxsvc
-...
-LoadBalancer Ingress:   a320587ffd19711e5a37606cf4a74574-1142138393.us-east-1.elb.amazonaws.com
-...
-```
-
-## What's next?
-
-[Learn about more Kubernetes features that will help you run containers reliably in production.](production-pods.md)
-=======
 This file has moved to: http://kubernetes.github.io/docs/user-guide/connecting-applications/
->>>>>>> 7e9256b3
 
 
 
